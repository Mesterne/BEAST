experiment_results_dir: experiments/gridloss/results
dataset_args:
  directory: data/gridloss
  training_data: train_small.csv
  test_data: test.csv
  window_size: 192
  mts_size: 576
  step_size: 24
  timeseries_to_use:
    - grid1-load
    - grid1-loss
    - grid1-temp
  num_features_per_uts: 4
  use_one_hot_encoding: false
  use_identity_mapping: false
  test_set_sample_size: 500
stl_args:
  series_periodicity: 24
model_args:
  reconstruction_model_args:
    model_type: 'ga'
    num_runs: 1
    num_generations: 100
    num_parents_mating: 2
    solutions_per_population: 10
    init_range_low: -5
    init_range_high: 5
    parent_selection_type: "sss"
    crossover_type: "single_point"
    mutation_type: "random"
    mutation_percent_genes: 25
    legal_values:
      trend_det_factor: [0.01, 10]
      trend_slope_factor: [-1, 1]
      trend_lin_factor: [0.01, 10]
      seasonal_det_factor: [0.01, 10]
  feature_model_args:
    model_name: mts_cvae
    input_size: 24
    output_size: 12
    hidden_network_sizes:
      - 256
    training_args:
      num_epochs: 1
      batch_size: 16
      learning_rate: 0.0001
      early_stopping_patience: 50
    conditional_gen_model_args:
      condition_type: "feature_delta"
      architecture: "feedforward"
      input_size_without_conditions: 576
      mts_size: 576
<<<<<<< HEAD
      output_size: 576
=======
      uts_size: 192
>>>>>>> 88e059b3
      latent_size: 64
      rnn_hidden_state_size: 256
      number_of_conditions: 12
      feedforward_layers:
        - [512, relu]
        - [512, relu]
        - [256, relu]
        - [256, relu]
        - [128, relu]
  forecasting_model_args:
    window_size: 168
    network_size:
      - 100
      - 100
    horizon_length: 24
    model_name: feedforward_forecaster
    model_params_storage_dir: models/feedforward
    training_args:
      num_epochs: 50
      batch_size: 128
      learning_rate: 0.001
      early_stopping_patience: 25<|MERGE_RESOLUTION|>--- conflicted
+++ resolved
@@ -5,6 +5,7 @@
   test_data: test.csv
   window_size: 192
   mts_size: 576
+  uts_size: 192
   step_size: 24
   timeseries_to_use:
     - grid1-load
@@ -49,12 +50,7 @@
       condition_type: "feature_delta"
       architecture: "feedforward"
       input_size_without_conditions: 576
-      mts_size: 576
-<<<<<<< HEAD
       output_size: 576
-=======
-      uts_size: 192
->>>>>>> 88e059b3
       latent_size: 64
       rnn_hidden_state_size: 256
       number_of_conditions: 12
