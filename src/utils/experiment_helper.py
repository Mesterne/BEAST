import logging

import numpy as np
import pandas as pd

from src.models.cvae import MTSCVAE
from src.models.cvae_wrapper import CVAEWrapper
from src.models.feature_transformation_model import FeatureTransformationModel
from src.models.feedforward import FeedForwardFeatureModel
from src.models.naive_correlation import CorrelationModel
from src.models.naive_covariance import CovarianceModel
from src.models.neural_network_wrapper import NeuralNetworkWrapper
from src.models.perfect_feature_model import PerfectFeatureModel
from src.utils.features import (
    seasonal_strength,
    trend_linearity,
    trend_slope,
    trend_strength,
)
from src.utils.generate_dataset import generate_windows_dataset
from src.utils.transformations import (
    manipulate_seasonal_component,
    manipulate_trend_component,
)

# Set up logging
logging.basicConfig(level=logging.INFO)


# DATA
def get_mts_dataset(
    data_dir, time_series_to_use, context_length, step_size, backfill=True, index_col=0
) -> np.ndarray:
    df = pd.read_csv(data_dir, index_col=index_col)
    df.index = pd.to_datetime(df.index)

    raw_df: pd.DataFrame = df[time_series_to_use]
    if backfill:
        raw_df = raw_df.bfill()
    mts_dataset = generate_windows_dataset(
        raw_df, context_length, step_size, time_series_to_use
    )

    mts_dataset_as_array: np.ndarray = np.array([df.values.T for df in mts_dataset])
    return mts_dataset_as_array


def get_transformed_uts_with_features_and_decomps(
    uts_decomp,
    trend_det_factor,
    trend_slope_factor,
    trend_lin_factor,
    seasonal_det_factor,
    m=0,  # FIXME: Not yet included in config. Other values than 0 have been problematic.
):
    transformed_uts_trend = manipulate_trend_component(
        trend_comp=uts_decomp.trend,
        f=trend_det_factor,
        g=trend_slope_factor,
        h=trend_lin_factor,
        m=m,
    )

    transformed_uts_seasonal = manipulate_seasonal_component(
        seasonal_comp=uts_decomp.seasonal, k=seasonal_det_factor
    )

    transformed_uts = (
        transformed_uts_trend + transformed_uts_seasonal + uts_decomp.resid
    )

    transformed_uts_decomp = {
        "trend": transformed_uts_trend,
        "seasonal": transformed_uts_seasonal,
        "resid": uts_decomp.resid,
    }

    transformed_uts_features = np.array(
        [
            trend_strength(transformed_uts, uts_decomp.trend),
            trend_slope(transformed_uts),
            trend_linearity(transformed_uts),
            seasonal_strength(transformed_uts, uts_decomp.seasonal),
        ]
    )

    return transformed_uts, transformed_uts_features, transformed_uts_decomp


def get_feature_model_by_type(
    model_type: str,
    model_params: dict,
    training_params: dict,
) -> FeatureTransformationModel:
    if model_type == "correlation_model":
        return CorrelationModel(model_params)
<<<<<<< HEAD
    elif model_type == "perfect_feature_model":
        return PerfectFeatureModel(params=model_params)
=======
    elif model_type == "covariance_model":
        return CovarianceModel(params=model_params)
>>>>>>> 4e71104c
    elif model_type == "feedforward_neural_network":
        nn = FeedForwardFeatureModel(model_params)
        model = NeuralNetworkWrapper(nn, training_params=training_params)
        return model
    elif model_type == "mts_cvae":
        cvae = MTSCVAE(model_params["conditional_gen_model_args"])
        model = CVAEWrapper(cvae, training_params=training_params)
        return model
    else:
        raise ValueError(f"Model type {model_type} not supported")


# PLOTTING
# PLOTTING<|MERGE_RESOLUTION|>--- conflicted
+++ resolved
@@ -94,13 +94,10 @@
 ) -> FeatureTransformationModel:
     if model_type == "correlation_model":
         return CorrelationModel(model_params)
-<<<<<<< HEAD
     elif model_type == "perfect_feature_model":
         return PerfectFeatureModel(params=model_params)
-=======
     elif model_type == "covariance_model":
         return CovarianceModel(params=model_params)
->>>>>>> 4e71104c
     elif model_type == "feedforward_neural_network":
         nn = FeedForwardFeatureModel(model_params)
         model = NeuralNetworkWrapper(nn, training_params=training_params)
@@ -110,8 +107,4 @@
         model = CVAEWrapper(cvae, training_params=training_params)
         return model
     else:
-        raise ValueError(f"Model type {model_type} not supported")
-
-
-# PLOTTING
-# PLOTTING+        raise ValueError(f"Model type {model_type} not supported")