import argparse
import logging
import os
import random
import sys
<<<<<<< HEAD
from typing import Any, Dict, List, Tuple

import matplotlib.pyplot as plt
import numpy as np
import pandas as pd
import seaborn as sns
import torch
from statsmodels.tsa.seasonal import DecomposeResult
from tqdm import tqdm
=======
import argparse
from typing import Any, Dict, List
import numpy as np
import random
import torch
import matplotlib.pyplot as plt
>>>>>>> abe03431

# Parse the configuration file path
argument_parser = argparse.ArgumentParser()
argument_parser.add_argument("config_path", type=str)
args = vars(argument_parser.parse_args())

# Add project root to the system path
project_root = os.path.abspath(os.path.join(os.getcwd()))
if project_root not in sys.path:
    sys.path.append(project_root)


import uuid

import wandb

from src.data.constants import COLUMN_NAMES, OUTPUT_DIR
from src.data_transformations.generation_of_supervised_pairs import (  # noqa: E402
    create_train_val_test_split,
)
from src.models.cvae_wrapper import prepare_cvae_data
from src.models.feature_transformation_model import FeatureTransformationModel
from src.models.forecasting.feedforward import FeedForwardForecaster
from src.models.neural_network_wrapper import NeuralNetworkWrapper
from src.models.reconstruction.genetic_algorithm_wrapper import GeneticAlgorithmWrapper
from src.plots.generated_vs_target_comparison import (
    create_and_save_plots_of_model_performances,
)
from src.utils.evaluation.feature_space_evaluation import (
    calculate_mse_for_each_feature,
    calculate_total_mse_for_each_mts,
)
from src.utils.experiment_helper import (  # noqa: E402
    get_feature_model_by_type,
    get_mts_dataset,
)
from src.utils.features import numpy_decomp_and_features
from src.utils.forecasting_utils import compare_old_and_new_model
from src.utils.ga_utils import generate_new_time_series
from src.utils.generate_dataset import (  # noqa: E402
    create_training_windows_from_mts,
    generate_feature_dataframe,
)
from src.utils.logging_config import logger  # noqa: E402
from src.utils.pca import PCAWrapper  # noqa: E402
from src.utils.yaml_loader import read_yaml  # noqa: E402

# Set up logging
logger.info(f"Running from directory: {project_root}")

# Setting seeds
SEED = 42
np.random.seed(SEED)
random.seed(SEED)
torch.manual_seed(SEED)
torch.cuda.manual_seed_all(SEED)
torch.backends.cudnn.deterministic = True
torch.backends.cudnn.benchmark = False

# Set up plotting styles
plt.style.use("ggplot")

# Load the configuration file
config: Dict[str, Any] = read_yaml(args["config_path"])

data_dir: str = os.path.join(
    config["dataset_args"]["directory"], config["dataset_args"]["training_data"]
)
timeseries_to_use: List[str] = config["dataset_args"]["timeseries_to_use"]
step_size: int = config["dataset_args"]["step_size"]
context_length: int = config["dataset_args"]["window_size"]
num_features_per_uts: int = config["dataset_args"]["num_features_per_uts"]

log_training_to_wandb: bool = config["training_args"]["log_to_wandb"]

seasonal_period: int = config["stl_args"]["series_periodicity"]
# FEATURE MODEL
feature_model_params: Dict[str, Any] = config["model_args"]["feature_model_args"]
model_type: str = feature_model_params["model_name"]
genetic_algorithm_params: Dict[str, Any] = config["model_args"][
    "genetic_algorithm_args"
]
# FORECAST MODEL
forecasting_model_params: Dict[str, Any] = config["model_args"][
    "forecasting_model_args"
]
forecasting_model_training_params: Dict[str, Any] = forecasting_model_params[
    "training_args"
]
training_params: Dict[str, Any] = feature_model_params["training_args"]
# CONDITIONAL GENERATIVE MODEL
conditional_gen_model_params: Dict[str, Any] = config["model_args"][
    "conditional_gen_model_args"
]
codnitional_gen_model_name: str = conditional_gen_model_params["model_name"]
conditional_gen_model_training_params: Dict[str, Any] = conditional_gen_model_params[
    "training_args"
]

# Set up logging to wandb
if log_training_to_wandb:
    job_name: str = os.environ.get("JOB_NAME", str(uuid.uuid4()))
    wandb.init(
        project="MTS-BEAST",
        name=job_name,
        config=feature_model_params,
    )


logger.info(f"Running with experiment settings:\n{config}")
logger.info(
    f"All outputs will be stored in: {OUTPUT_DIR} (Relative to where you ran the program from)"
)

############ DATA INITIALIZATION

# Load data and generate dataset of multivariate time series context windows
mts_dataset_array: np.ndarray = get_mts_dataset(
    data_dir=data_dir,
    time_series_to_use=timeseries_to_use,
    context_length=context_length,
    step_size=step_size,
)

logger.info(
    f"Reshaped multivariate time series dataset to shape: {mts_dataset_array.shape}"
)

dataset_size: int = len(mts_dataset_array)
num_uts_in_mts: int = len(timeseries_to_use)
logger.info(f"MTS Dataset shape: {mts_dataset_array.shape}")

mts_features_array, mts_decomps = generate_feature_dataframe(
    data=mts_dataset_array,
    series_periodicity=seasonal_period,
    num_features_per_uts=num_features_per_uts,
)


logger.info("Successfully generated feature dataframe")

# Generate PCA space used to create train test splits
mts_pca_array: np.ndarray = PCAWrapper().fit_transform(mts_features_array)
logger.info("Successfully generated MTS PCA space")

(
    X_features_train,
    y_features_train,
    X_features_validation,
    y_features_validation,
    X_features_test,
    y_features_test,
    train_features_supervised_dataset,
    validation_features_supervised_dataset,
    test_features_supervised_dataset,
) = create_train_val_test_split(
    mts_pca_array,
    mts_features_array,
)

print(validation_features_supervised_dataset.head(10))
# Print all distinct values of the original index
print(
    "ORIGINAL INDICES",
    validation_features_supervised_dataset["original_index"].unique(),
)
print("TARGET INDICES", validation_features_supervised_dataset["target_index"].unique())

train_indices: List[int] = (
    train_features_supervised_dataset["original_index"].astype(int).unique().tolist()
)
validation_indices: List[int] = (
    validation_features_supervised_dataset["target_index"].astype(int).unique().tolist()
)
test_indices: List[int] = (
    test_features_supervised_dataset["target_index"].astype(int).unique().tolist()
)


<<<<<<< HEAD
train_mts_array: np.ndarray = [mts_array[i] for i in train_indices]
# train_mts_array: np.ndarray = mts_array[train_indices]
validation_mts_array: np.ndarray = [mts_array[i] for i in validation_indices]
test_mts_array: np.ndarray = [mts_array[i] for i in test_indices]
=======
train_mts_array: np.ndarray = np.array([mts_dataset_array[i] for i in train_indices])
validation_mts_array: np.ndarray = np.array(
    [mts_dataset_array[i] for i in validation_indices]
)
test_mts_array: np.ndarray = np.array([mts_dataset_array[i] for i in test_indices])
>>>>>>> abe03431

(
    X_mts_train,
    y_mts_train,
) = create_training_windows_from_mts(
    mts=train_mts_array,
    target_col_index=1,
    window_size=forecasting_model_params["window_size"],
    forecast_horizon=forecasting_model_params["horizon_length"],
)
logger.info("Forecasting train data shape: {}".format(X_mts_train.shape))
(
    X_mts_validation,
    y_mts_validation,
) = create_training_windows_from_mts(
    mts=validation_mts_array,
    target_col_index=1,
    window_size=forecasting_model_params["window_size"],
    forecast_horizon=forecasting_model_params["horizon_length"],
)
logger.info("Forecasting validation data shape: {}".format(X_mts_validation.shape))
(
    X_mts_test,
    y_mts_test,
) = create_training_windows_from_mts(
    mts=test_mts_array,
    target_col_index=1,
    window_size=forecasting_model_params["window_size"],
    forecast_horizon=forecasting_model_params["horizon_length"],
)
logger.info("Forecasting test data shape: {}".format(X_mts_test.shape))

feature_model_params["number_of_features_in_each_uts"] = num_features_per_uts
feature_model_params["number_of_uts_in_mts"] = num_uts_in_mts

########### MODEL INITIALIZATION

feature_model: FeatureTransformationModel = get_feature_model_by_type(
    model_type=model_type,
    model_params=feature_model_params,
    training_params=training_params,
)
logger.info(f"Successfully initialized the {model_type} model")

forecasting_model: FeedForwardForecaster = FeedForwardForecaster(
    model_params=forecasting_model_params,
)

forecasting_model_wrapper: NeuralNetworkWrapper = NeuralNetworkWrapper(
    model=forecasting_model, training_params=forecasting_model_training_params
)
logging.info("Successfully initialized the forecasting model")

<<<<<<< HEAD
conditional_gen_model: FeatureTransformationModel = get_feature_model_by_type(
    model_type=codnitional_gen_model_name,
    model_params=conditional_gen_model_params,
    training_params=conditional_gen_model_training_params,
)
logger.info("Successfully initialized the conditional generative model model")

# TODO: Inputs should be ndarray
=======
>>>>>>> abe03431
ga: GeneticAlgorithmWrapper = GeneticAlgorithmWrapper(
    ga_params=genetic_algorithm_params,
    mts_dataset=mts_dataset_array,
    mts_decomp=mts_decomps,
    num_uts_in_mts=num_uts_in_mts,
    num_features_per_uts=num_features_per_uts,
)
logger.info("Successfully initialized the genetic algorithm")


############ TRAINING
# Fit model to data

logger.info("Training feature model...")
feature_model.train(
    X_train=X_features_train,
    y_train=y_features_train,
    X_val=X_features_validation,
    y_val=y_features_validation,
    log_to_wandb=False,
)

logger.info("Training forecasting model...")
forecasting_model_wrapper.train(
    X_train=X_mts_train,
    y_train=y_mts_train,
    X_val=X_mts_train,
    y_val=y_mts_train,
    log_to_wandb=False,
)

<<<<<<< HEAD
logger.info("Preparing data for conditional generative model...")
(
    X_cvae_train,
    y_cvae_train,
    X_cvae_validation,
    y_cvae_validation,
    X_cvae_test,
    y_cvae_test,
) = prepare_cvae_data(
    mts_array=mts_array,
    X_features_train=X_features_train,
    train_indices=train_indices,
    X_features_validation=X_features_validation,
    validation_indices=validation_indices,
    X_features_test=X_features_test,
    test_indices=test_indices,
)

logger.info("Training conditional generative model...")
conditional_gen_model.train(
    X_train=X_cvae_train,
    y_train=y_cvae_train,
    X_val=X_cvae_validation,
    y_val=y_cvae_validation,
    log_to_wandb=False,
)
=======
############ INFERENCE
TARGET_NAMES = [f"target_{name}" for name in COLUMN_NAMES]
>>>>>>> abe03431

############ INFERENCE
logger.info("Running inference on validation set...")
validation_predicted_features: np.ndarray = feature_model.infer(X_features_validation)

logger.info("Running inference on test set...")
test_predicted_features: np.ndarray = feature_model.infer(X_features_test)

logger.info("Successfully ran inference on validation and test sets")

logger.info("Running inference with CVAE on validation set...")
use_delta = int(conditional_gen_model_params["use_feature_deltas"])
num_mts_features = num_uts_in_mts * num_features_per_uts
print("X FEATURES VALIDATION", X_features_validation.shape)
print(X_features_validation[0])
print("Y FEATURES VALIDATION", y_features_validation.shape)
print(y_features_validation[0])
validation_features = X_features_validation[validation_indices]
print("VALIDATION FEATURES", validation_features.shape)
print(validation_features[0])
cvae_infer_input_array: np.ndarray = (
    validation_features[:, num_mts_features : num_mts_features * 2]
    if use_delta
    else validation_features[:, :num_mts_features]
)
# FIXME: CVAE SHOULD INFER ON Y FEATURES VALIDATION, WITH DIRECT FEATURES, NOT DELTA, AS CONDITIONS
# FIXME: SHOULD REMOVE DELTA OPTION FROM CVAE
cvae_validation_predicted_mts: np.ndarray = conditional_gen_model.infer(
    cvae_infer_input_array
)
_, cvae_validation_predicted_features = numpy_decomp_and_features(
    cvae_validation_predicted_mts, num_uts_in_mts, num_features_per_uts, seasonal_period
)

# Generation of new time series based on newly inferred features

# Due to limitations of runtime of GA, we only check for the set of transformations, where we only have one
# original time series, instead of multiple. This will limit the number of time series to generate to the size of
# the train indices.
prediction_indices: List[int] = validation_features_supervised_dataset[
    ~validation_features_supervised_dataset["original_index"].duplicated()
].index.tolist()
original_indices: List[int] = (
    validation_features_supervised_dataset[
        ~validation_features_supervised_dataset["original_index"].duplicated()
    ]["original_index"]
    .astype(int)
    .tolist()
)
target_indices: List[int] = (
    validation_features_supervised_dataset[
        ~validation_features_supervised_dataset["original_index"].duplicated()
    ]["target_index"]
    .astype(int)
    .tolist()
)

predicted_features_to_generated_mts_for: np.ndarray = validation_predicted_features[
    prediction_indices
]


logger.info("Using generated features to generate new time series")

generated_transformed_mts, features_of_genereated_timeseries_mts = (
    generate_new_time_series(
        original_indices=original_indices,
        predicted_features=predicted_features_to_generated_mts_for,
        ga=ga,
    )
)

original_timeseries: np.ndarray = mts_dataset_array[original_indices]
target_timeseries: np.ndarray = mts_dataset_array[target_indices]

# We have to remove the delta values
original_features: np.ndarray = X_features_validation[
    prediction_indices, : len(COLUMN_NAMES)
]
target_features: np.ndarray = y_features_validation[prediction_indices]

features_of_genereated_timeseries_mts: np.ndarray = np.array(
    features_of_genereated_timeseries_mts
).reshape(-1, num_features_per_uts * num_uts_in_mts)


## Evaluation of MTS generation
mse_values_for_each_feature = calculate_mse_for_each_feature(
    predicted_features=features_of_genereated_timeseries_mts,
    target_features=target_features,
)

total_mse_for_each_uts = calculate_total_mse_for_each_mts(
    mse_per_feature=mse_values_for_each_feature
)

# NOTE: We pass y for features, as these will contain all series
create_and_save_plots_of_model_performances(
    total_mse_for_each_mts=total_mse_for_each_uts,
    mse_per_feature=mse_values_for_each_feature,
    mts_features_train=y_features_train,
    mts_features_validation=y_features_validation,
    mts_features_test=y_features_test,
    original_mts=original_timeseries,
    target_mts=target_timeseries,
    generated_mts=generated_transformed_mts,
    original_mts_features=original_features,
    transformed_mts_features=features_of_genereated_timeseries_mts,
    target_mts_features=target_features,
)


# Retrain forecasting model on new timeseries.
(
    X_transformed,
    y_transformed,
) = create_training_windows_from_mts(
    mts=generated_transformed_mts,
    target_col_index=1,
    window_size=forecasting_model_params["window_size"],
    forecast_horizon=forecasting_model_params["horizon_length"],
)

X_new_train: np.ndarray = np.vstack((X_mts_train, X_transformed))
y_new_train: np.ndarray = np.vstack((y_mts_train, y_transformed))


forecasting_model_new: FeedForwardForecaster = FeedForwardForecaster(
    model_params=forecasting_model_params,
)

forecasting_model_wrapper_new: NeuralNetworkWrapper = NeuralNetworkWrapper(
    model=forecasting_model_new, training_params=forecasting_model_training_params
)
forecasting_model_wrapper_new.train(
    X_train=X_new_train,
    y_train=y_new_train,
    X_val=X_new_train,
    y_val=y_new_train,
    log_to_wandb=False,
)

model_comparison_fig = compare_old_and_new_model(
    X_test=X_mts_test,
    y_test=y_mts_test,
    X_val=X_mts_validation,
    y_val=y_mts_validation,
    X_train=X_mts_train,
    y_train=y_mts_train,
    forecasting_model_wrapper_old=forecasting_model_wrapper,
    forecasting_model_wrapper_new=forecasting_model_wrapper_new,
)
model_comparison_fig.savefig(
    os.path.join(OUTPUT_DIR, "forecasting_model_comparison.png")
)

# FIXME: Add visualizations of generated time sereis. Retrain model. Compare old and new model.
# Calculate MSE for conditional generative model. Using validation
cond_gen_mse_values_for_each_feature = calculate_mse_for_each_feature(
    predicted_features=cvae_validation_predicted_features,
    target_features=cvae_infer_input_array,
)


logger.info("Finished running")<|MERGE_RESOLUTION|>--- conflicted
+++ resolved
@@ -3,8 +3,7 @@
 import os
 import random
 import sys
-<<<<<<< HEAD
-from typing import Any, Dict, List, Tuple
+from typing import Any, Dict, List
 
 import matplotlib.pyplot as plt
 import numpy as np
@@ -13,14 +12,6 @@
 import torch
 from statsmodels.tsa.seasonal import DecomposeResult
 from tqdm import tqdm
-=======
-import argparse
-from typing import Any, Dict, List
-import numpy as np
-import random
-import torch
-import matplotlib.pyplot as plt
->>>>>>> abe03431
 
 # Parse the configuration file path
 argument_parser = argparse.ArgumentParser()
@@ -200,18 +191,11 @@
 )
 
 
-<<<<<<< HEAD
-train_mts_array: np.ndarray = [mts_array[i] for i in train_indices]
-# train_mts_array: np.ndarray = mts_array[train_indices]
-validation_mts_array: np.ndarray = [mts_array[i] for i in validation_indices]
-test_mts_array: np.ndarray = [mts_array[i] for i in test_indices]
-=======
 train_mts_array: np.ndarray = np.array([mts_dataset_array[i] for i in train_indices])
 validation_mts_array: np.ndarray = np.array(
     [mts_dataset_array[i] for i in validation_indices]
 )
 test_mts_array: np.ndarray = np.array([mts_dataset_array[i] for i in test_indices])
->>>>>>> abe03431
 
 (
     X_mts_train,
@@ -265,7 +249,6 @@
 )
 logging.info("Successfully initialized the forecasting model")
 
-<<<<<<< HEAD
 conditional_gen_model: FeatureTransformationModel = get_feature_model_by_type(
     model_type=codnitional_gen_model_name,
     model_params=conditional_gen_model_params,
@@ -274,8 +257,6 @@
 logger.info("Successfully initialized the conditional generative model model")
 
 # TODO: Inputs should be ndarray
-=======
->>>>>>> abe03431
 ga: GeneticAlgorithmWrapper = GeneticAlgorithmWrapper(
     ga_params=genetic_algorithm_params,
     mts_dataset=mts_dataset_array,
@@ -307,7 +288,6 @@
     log_to_wandb=False,
 )
 
-<<<<<<< HEAD
 logger.info("Preparing data for conditional generative model...")
 (
     X_cvae_train,
@@ -317,7 +297,7 @@
     X_cvae_test,
     y_cvae_test,
 ) = prepare_cvae_data(
-    mts_array=mts_array,
+    mts_array=mts_dataset_array,
     X_features_train=X_features_train,
     train_indices=train_indices,
     X_features_validation=X_features_validation,
@@ -325,6 +305,8 @@
     X_features_test=X_features_test,
     test_indices=test_indices,
 )
+############ INFERENCE
+TARGET_NAMES = [f"target_{name}" for name in COLUMN_NAMES]
 
 logger.info("Training conditional generative model...")
 conditional_gen_model.train(
@@ -334,10 +316,6 @@
     y_val=y_cvae_validation,
     log_to_wandb=False,
 )
-=======
-############ INFERENCE
-TARGET_NAMES = [f"target_{name}" for name in COLUMN_NAMES]
->>>>>>> abe03431
 
 ############ INFERENCE
 logger.info("Running inference on validation set...")
