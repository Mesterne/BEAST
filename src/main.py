--- conflicted
+++ resolved
@@ -7,15 +7,7 @@
 
 import matplotlib.pyplot as plt
 import numpy as np
-<<<<<<< HEAD
-import pandas as pd
-import seaborn as sns
 import torch
-from statsmodels.tsa.seasonal import DecomposeResult
-from tqdm import tqdm
-=======
-import torch
->>>>>>> 54c38f07
 
 # Parse the configuration file path
 argument_parser = argparse.ArgumentParser()
@@ -31,19 +23,12 @@
 import uuid
 
 import wandb
-<<<<<<< HEAD
 
 from src.data.constants import COLUMN_NAMES, OUTPUT_DIR
 from src.data_transformations.generation_of_supervised_pairs import (  # noqa: E402
     create_train_val_test_split,
 )
 from src.models.cvae_wrapper import prepare_cgen_data
-=======
-from src.data.constants import COLUMN_NAMES, OUTPUT_DIR
-from src.data_transformations.generation_of_supervised_pairs import (
-    create_train_val_test_split,
-)  # noqa: E402
->>>>>>> 54c38f07
 from src.models.feature_transformation_model import FeatureTransformationModel
 from src.models.forecasting.feedforward import FeedForwardForecaster
 from src.models.neural_network_wrapper import NeuralNetworkWrapper
@@ -59,24 +44,14 @@
 from src.utils.experiment_helper import (  # noqa: E402
     get_feature_model_by_type,
     get_mts_dataset,
-<<<<<<< HEAD
-)
-from src.utils.features import numpy_decomp_and_features
+)
+from src.utils.features import decomp_and_features
 from src.utils.forecasting_utils import compare_old_and_new_model
 from src.utils.ga_utils import generate_new_time_series
 from src.utils.generate_dataset import (  # noqa: E402
     create_training_windows_from_mts,
     generate_feature_dataframe,
 )
-=======
-)
-from src.utils.forecasting_utils import compare_old_and_new_model
-from src.utils.ga_utils import generate_new_time_series
-from src.utils.generate_dataset import (  # noqa: E402
-    create_training_windows_from_mts,
-    generate_feature_dataframe,
-)
->>>>>>> 54c38f07
 from src.utils.logging_config import logger  # noqa: E402
 from src.utils.pca import PCAWrapper  # noqa: E402
 from src.utils.yaml_loader import read_yaml  # noqa: E402
@@ -189,9 +164,10 @@
 )
 
 # Check if the feature model is a conditional generative model. If so, do necessary data preparation.
-is_conditional_gen_model: bool = config["model_args"]["feature_model_args"][
-    "conditional_gen_model_args"
-]["is_conditional_gen_model"]
+is_conditional_gen_model: bool = (
+    config["model_args"]["feature_model_args"]["conditional_gen_model_args"] is not None
+)
+print(is_conditional_gen_model)
 if is_conditional_gen_model:
     logger.info("Preparing data set for conditional generative model...")
     condition_type: str = config["model_args"]["feature_model_args"][
@@ -287,7 +263,6 @@
 )
 logging.info("Successfully initialized the forecasting model")
 
-# TODO: Inputs should be ndarray
 ga: GeneticAlgorithmWrapper = GeneticAlgorithmWrapper(
     ga_params=genetic_algorithm_params,
     mts_dataset=mts_dataset_array,
@@ -385,26 +360,26 @@
     )
 
     logger.info("Preparing features")
-    target_features_train: np.ndarray = numpy_decomp_and_features(
+    target_features_train: np.ndarray = decomp_and_features(
         cgen_target_timeseries_train,
         num_uts_in_mts,
         num_features_per_uts,
         seasonal_period,
     )[1]
-    target_features_validation: np.ndarray = numpy_decomp_and_features(
+    target_features_validation: np.ndarray = decomp_and_features(
         cgen_target_timeseries_validation,
         num_uts_in_mts,
         num_features_per_uts,
         seasonal_period,
     )[1]
-    target_features_test: np.ndarray = numpy_decomp_and_features(
+    target_features_test: np.ndarray = decomp_and_features(
         cgen_target_timeseries_test,
         num_uts_in_mts,
         num_features_per_uts,
         seasonal_period,
     )[1]
     # Need original features for plotting
-    original_features_validation: np.ndarray = numpy_decomp_and_features(
+    original_features_validation: np.ndarray = decomp_and_features(
         cgen_original_timeseries_validation,
         num_uts_in_mts,
         num_features_per_uts,
@@ -416,9 +391,6 @@
         target_features=target_features_validation,
     )
 else:
-    # Generation of new time series based on newly inferred features
-
-<<<<<<< HEAD
     # Due to limitations of runtime of GA, we only check for the set of transformations, where we only have one
     # original time series, instead of multiple. This will limit the number of time series to generate to the size of
     # the train indices.
@@ -445,9 +417,6 @@
     ]
 
     logger.info("Using generated features to generate new time series")
-=======
-logger.info("Using generated features to generate new time series")
->>>>>>> 54c38f07
 
     generated_transformed_mts, features_of_genereated_timeseries_mts = (
         generate_new_time_series(
@@ -457,22 +426,17 @@
         )
     )
 
-    original_timeseries: np.ndarray = mts_dataset_array[original_indices]
-    target_timeseries: np.ndarray = mts_dataset_array[target_indices]
-
-<<<<<<< HEAD
+    # Generation of new time series based on newly inferred features
     # We have to remove the delta values
     original_features: np.ndarray = X_features_validation[
         prediction_indices, : len(COLUMN_NAMES)
     ]
-    target_features: np.ndarray = y_features_validation[prediction_indices]
-=======
-# We have to remove the delta values
-original_features: np.ndarray = X_features_validation[
-    prediction_indices, : len(COLUMN_NAMES)
-]
-target_for_predicted_features: np.ndarray = y_features_validation[prediction_indices]
->>>>>>> 54c38f07
+    target_for_predicted_features: np.ndarray = y_features_validation[
+        prediction_indices
+    ]
+
+    original_timeseries: np.ndarray = mts_dataset_array[original_indices]
+    target_timeseries: np.ndarray = mts_dataset_array[target_indices]
 
     features_of_genereated_timeseries_mts: np.ndarray = np.array(
         features_of_genereated_timeseries_mts
@@ -481,17 +445,8 @@
     ## Evaluation of MTS generation
     mse_values_for_each_feature = calculate_mse_for_each_feature(
         predicted_features=features_of_genereated_timeseries_mts,
-        target_features=target_features,
-    )
-
-<<<<<<< HEAD
-=======
-## Evaluation of MTS generation
-mse_values_for_each_feature = calculate_mse_for_each_feature(
-    predicted_features=features_of_genereated_timeseries_mts,
-    target_features=target_for_predicted_features,
-)
->>>>>>> 54c38f07
+        target_features=target_for_predicted_features,
+    )
 
 total_mse_for_each_uts = calculate_total_mse_for_each_mts(
     mse_per_feature=mse_values_for_each_feature
@@ -502,29 +457,28 @@
 create_and_save_plots_of_model_performances(
     total_mse_for_each_mts=total_mse_for_each_uts,
     mse_per_feature=mse_values_for_each_feature,
-<<<<<<< HEAD
-    mts_features_train=(
+    y_features_train=(
         y_features_train if not is_conditional_gen_model else target_features_train
     ),
-    mts_features_validation=(
+    y_features_validation=(
         y_features_validation
         if not is_conditional_gen_model
         else target_features_validation
     ),
-    mts_features_test=(
+    y_features_test=(
         y_features_test if not is_conditional_gen_model else target_features_test
     ),
-    original_mts=(
+    X_mts=(
         original_timeseries
         if not is_conditional_gen_model
         else uts_wise_cgen_original_timeseries
     ),
-    target_mts=(
+    y_mts=(
         target_timeseries
         if not is_conditional_gen_model
         else uts_wise_cgen_target_timeseries
     ),
-    generated_mts=(
+    predicted_mts=(
         generated_transformed_mts
         if not is_conditional_gen_model
         else uts_wise_predicted_mts
@@ -534,26 +488,16 @@
         if not is_conditional_gen_model
         else original_features_validation
     ),
-    transformed_mts_features=(
-        features_of_genereated_timeseries_mts
+    mts_features_predicted_before_generation=(
+        predicted_features_to_generated_mts_for
         if not is_conditional_gen_model
         else validation_predicted_features
     ),
-    target_mts_features=(
-        target_features if not is_conditional_gen_model else target_features_validation
-    ),
-=======
-    y_features_train=y_features_train,
-    y_features_validation=y_features_validation,
-    y_features_test=y_features_test,
-    X_mts=original_timeseries,
-    y_mts=target_timeseries,
-    predicted_mts=generated_transformed_mts,
-    original_mts_features=original_features,
-    mts_features_predicted_before_generation=predicted_features_to_generated_mts_for,
-    mts_features_of_genererated_mts=features_of_genereated_timeseries_mts,
-    target_for_predicted_mts_features=target_for_predicted_features,
->>>>>>> 54c38f07
+    target_for_predicted_mts_features=(
+        target_for_predicted_features
+        if not is_conditional_gen_model
+        else target_features_validation
+    ),
 )
 
 (
