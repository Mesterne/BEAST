--- conflicted
+++ resolved
@@ -111,7 +111,6 @@
             // len(self.config["dataset_args"]["timeseries_to_use"]),
         )
 
-<<<<<<< HEAD
         return predicted_y, intermediate_features
 
     def load_model(self):
@@ -122,7 +121,4 @@
     def save_model(self):
         if not self.config["is_conditional_gen_model"]:
             raise NotImplementedError()
-        self.model.save_model()
-=======
-        return predicted_y, intermediate_features, X[:, -3:]
->>>>>>> 44f31055
+        self.model.save_model()