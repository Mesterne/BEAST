from typing import List, Tuple

import numpy as np
import torch
from torch import Tensor, cat, exp, nn, randn, randn_like

from src.utils.logging_config import logger


class MTSCVAE(nn.Module):
    """CVAE model based on the paper by Sohn et al. (2015).
    Athough the model proposed by the authors is not trained to reconstruct the input,
    we will train our model to do so.
    The paper performs experiments on image data, we will use MTS data.

    Notation from paper: x - condition; y - output; z - latent

    We train the model to reconstruct y (MTS), given conditions x (Features/Delta values).
    Thus, y can be interpreted as both the output and the input.
    The encoder approximate the distribution of the latent space given the input and the condition q(z|x,y).
    The decoder approximate the distribution of the input given the latent space and the condition p(y|x,z).
    """

    def __init__(self, model_params: dict) -> None:
        super(MTSCVAE, self).__init__()
        self.mts_size = model_params["mts_size"]
        self.number_of_conditions = model_params["number_of_conditions"]
        self.latent_size = model_params["latent_size"]
        self.condition_type = model_params["condition_type"]
<<<<<<< HEAD
        self.output_size = model_params["output_size"]
=======
        self.uts_size = model_params["uts_size"]
>>>>>>> 88e059b3
        self.encoder = Encoder(
            self.mts_size,
            self.number_of_conditions,
            self.latent_size,
            model_params["feedforward_layers"],
            self.uts_size,
            model_params["architecture"],
            model_params["rnn_hidden_state_size"],
        )
        self.decoder = Decoder(
            self.mts_size,
            self.output_size,
            self.number_of_conditions,
            self.latent_size,
            model_params["feedforward_layers"],
        )

    def forward(self, input: np.ndarray) -> np.ndarray:
        """
        Reparameterization trick using standard normal distribution to sample from the latent space.
        (Kingma and Welling, 2013) notes that z = location + scale * noise,
        where noise ~ N(0, 1), is a valid reparameterization.
        Sampling from a standard normal distribution is one of several possible reparameterization strategies.
        """

        # First mts_size elements are the MTS, the rest is either feature values or feature deltas
        assert (
            input.shape[1] == self.mts_size + self.number_of_conditions
        ), f"Input size mismatch. Expected {self.mts_size + self.number_of_conditions}, got {input.shape[1]}"

        mts: np.ndarray = input[:, : self.mts_size]
        feature_info: np.ndarray = input[:, self.mts_size :]

        assert (
            mts.shape[1] == self.mts_size
        ), f"MTS size mismatch. Expected {self.mts_size}, got {mts.shape[1]}"
        assert (
            feature_info.shape[1] == self.number_of_conditions
        ), f"Conditions size mismatch. Expected {self.number_of_conditions}, got {feature_info.shape[1]}"

        # Encoding step
        latent_mean, latent_log_var = self.encoder(mts, feature_info)

        # Reparameterization trick
        latent_vector = self.reparamterization_trick(latent_mean, latent_log_var)

        # Decoding step
        output = self.decoder(feature_info, latent_vector)

        return output, latent_mean, latent_log_var

    def reparamterization_trick(self, mean: Tensor, log_var: Tensor) -> Tensor:
        """Reparameterization trick using standard normal distribution to sample from the latent space."""
        noise = randn_like(mean)
        standard_deviation = exp(0.5 * log_var)
        return mean + standard_deviation * noise

    def generate_mts(self, feature_values: np.ndarray) -> np.ndarray:
        """Generate MTS data given feature values as condition."""
        device = torch.device("cuda" if torch.cuda.is_available() else "cpu")
        tensor_feature_values = torch.tensor(feature_values, dtype=torch.float32).to(
            device
        )
        # Sample latent vector
        latent_vector = randn(feature_values.shape[0], self.latent_size).to(device)
        # Run latent vector through decoder with features as conditions.
        cpu_mts = self.decoder(tensor_feature_values, latent_vector).cpu()
        return cpu_mts.detach().numpy()

    def transform_mts_from_original(
        self, mts: np.ndarray, conditions: np.ndarray
    ) -> np.ndarray:
        """Transform MTS data given feature deltas as condition."""
        device = torch.device("cuda" if torch.cuda.is_available() else "cpu")
        tensor_mts = torch.tensor(mts, dtype=torch.float32).to(device)
        tensor_conditions = torch.tensor(conditions, dtype=torch.float32).to(device)
        latent_mean, latent_log_var = self.encoder(tensor_mts, tensor_conditions)
        latent_vector = self.reparamterization_trick(latent_mean, latent_log_var).to(
            device
        )
        # NOTE: Necessary to move tensor to cpu before converting to numpy
        cpu_mts = self.decoder(tensor_conditions, latent_vector).cpu()
        return cpu_mts.detach().numpy()


class Encoder(nn.Module):

    def __init__(
        self,
        mts_size: int,
        number_of_conditions: int,
        latent_size: int,
<<<<<<< HEAD
        hidden_layers: List,
=======
        feedforward_layers: dict,
        uts_size: int,
        architecture: str,
        rnn_hidden_state_size: int,
>>>>>>> 88e059b3
    ) -> None:
        super(Encoder, self).__init__()
        self.mts_size = mts_size
        self.uts_size = uts_size
        self.num_uts = self.mts_size // self.uts_size
        self.number_of_conditions = number_of_conditions
        self.latent_size = latent_size
        self.architecture = architecture
        self.rnn_hidden_state_size = rnn_hidden_state_size
        self.feedforward_layers_list = feedforward_layers
        final_hidden_layer_size = int(feedforward_layers[-1][0])

        self.add_input_layer()
        self.generate_feedforward_layers()

        self.combination_layer_input_size = (
            self.mts_size + self.number_of_conditions
            if architecture == "feedforward"
            else self.rnn_hidden_state_size + self.number_of_conditions
        )

        self.input_condition_combination_layer = nn.Sequential(
            nn.Linear(
                self.combination_layer_input_size, self.feedforward_layers_list[0][0]
            ),
            nn.ReLU(),
        )

        self.mean = nn.Linear(final_hidden_layer_size, self.latent_size)
        self.log_var = nn.Linear(final_hidden_layer_size, self.latent_size)

    def add_input_layer(self):
        """Add specific feature extraction architecture to the input layer of the encoder."""
        if self.architecture == "feedforward":
            # NOTE: Not necessarily what i want. Maybe this can some extra ff layers to increase parameter count?
            # logger.info("Building encoder with linear input layer")
            # self.input_layer = nn.Sequential(
            #     nn.Linear(
            #         self.combination_layer_input_size,
            #         self.feedforward_layers_list[0][0],
            #     ),
            #     nn.ReLU(),
            # )
            pass
        if self.architecture == "rnn":
            logger.info("Building encoder with LSTM input layer")
            self.generate_lstm_layer(
                input_size=self.num_uts,
                hidden_size=self.rnn_hidden_state_size,
            )
        if self.architecture == "cnn":
            logger.info("Building encoder with CNN input layer")
            self.generate_cnn_layer()
        if self.architecture == "attention":
            logger.info("Building encoder with attention input layer")
            self.generate_attention_layer()

    def generate_lstm_layer(self, input_size: int, hidden_size: int) -> None:
        self.input_layer = nn.LSTM(
            input_size=input_size, hidden_size=hidden_size, batch_first=True
        )

    def generate_cnn_layer():
        NotImplementedError("CNN layer is not implemented yet")

    def generate_attention_layer():
        NotImplementedError("Attention layer is not implemented yet")

    def generate_feedforward_layers(self):
        layer_sizes = np.asarray(self.feedforward_layers_list)[:, 0].astype(int)
        layer_activations = np.asarray(self.feedforward_layers_list)[:, 1]
        logger.info(
            f"Building encoder with hidden layer sizes: {layer_sizes}; and activations: {layer_activations}"
        )

        self.feedforward_layers = nn.ModuleList()
        for i in range(len(layer_sizes) - 1):
            self.feedforward_layers.append(
                nn.Linear(
                    layer_sizes[i],
                    layer_sizes[i + 1],
                )
            )
            if layer_activations[i] == "relu":
                self.feedforward_layers.append(nn.ReLU())
            else:
                raise ValueError(
                    f"Unknown hidden layer activation: {layer_activations[i]}"
                )

    def format_input(self, input: np.ndarray) -> Tensor:
        if self.architecture == "feedforward":
            return input
        if self.architecture == "rnn":
            # Reshape input to (batch_size, seq_len, input_size)
            return input.reshape(input.shape[0], self.uts_size, self.num_uts)

    def forward(
        self, mts: np.ndarray, feature_info: np.ndarray
    ) -> Tuple[Tensor, Tensor]:
        """Encoder in VAE from (Kingma and Welling, 2013) return the mean and the log of the variance."""

        assert (
            mts.shape[1] == self.mts_size
        ), f"MTS size mismatch. Expected {self.mts_size}, got {mts.shape[1]}"
        assert (
            feature_info.shape[1] == self.number_of_conditions
        ), f"Feature size mismatch. Expected {self.number_of_conditions}, got {feature_info.shape[1]}"

<<<<<<< HEAD
        weight = self.input_layer[0].weight
        bias = self.input_layer[0].bias

        assert not torch.isnan(weight).any(), "Detected nan weight value"
        assert not torch.isnan(bias).any(), "Detected nan bias value"

        input = cat((mts, feature_info), dim=1)
        hidden_layer_input = self.input_layer(input)
        for i in range(len(self.hidden_layers)):
=======
        input = self.format_input(mts)

        if self.architecture == "rnn":
            lstm_out, _ = self.input_layer(input)
            lstm_out_final_hidden_state = lstm_out[:, -1, :]
            combination_layer_input = cat(
                (lstm_out_final_hidden_state, feature_info), dim=1
            )
        if self.architecture == "feedforward":
            combination_layer_input = cat((mts, feature_info), dim=1)

        feedforward_input = self.input_condition_combination_layer(
            combination_layer_input
        )

        for i in range(len(self.feedforward_layers)):
>>>>>>> 88e059b3
            if i == 0:
                encoded_input = self.feedforward_layers[i](feedforward_input)
            else:
                encoded_input = self.feedforward_layers[i](encoded_input)
        latent_mean: Tensor = self.mean(encoded_input)
        latent_log_var: Tensor = self.log_var(encoded_input)

        return latent_mean, latent_log_var


class Decoder(nn.Module):

    def __init__(
        self,
        mts_size: int,
        output_size: int,
        number_of_conditions: int,
        latent_size: int,
        feedforward_layers: dict,
    ) -> None:
        super(Decoder, self).__init__()
        self.latent_size = latent_size
        self.number_of_conditions = number_of_conditions
        self.mts_size = mts_size

        self.input_size = latent_size + number_of_conditions
        final_hidden_layer_size = int(feedforward_layers[0][0])

        self.input_layer = nn.Sequential(
            nn.Linear(self.input_size, feedforward_layers[-1][0]), nn.ReLU()
        )

        self.generate_feedforward_layers(feedforward_layers)

        self.output: Tensor = nn.Linear(final_hidden_layer_size, output_size)

    def generate_feedforward_layers(self, feedforward_layers: dict):
        reversed_feedforward_layers = feedforward_layers[::-1]
        hidden_layer_sizes = np.asarray(reversed_feedforward_layers)[:, 0].astype(int)
        hidden_layer_activations = np.asarray(reversed_feedforward_layers)[:, 1]
        logger.info(
            f"Building decoder with hidden layer sizes: {hidden_layer_sizes};and activations: {hidden_layer_activations}"
        )

        self.feedforward_layers = nn.ModuleList()
        for i in range(len(hidden_layer_sizes) - 1):
            self.feedforward_layers.append(
                nn.Linear(
                    hidden_layer_sizes[i],
                    hidden_layer_sizes[i + 1],
                )
            )
            if hidden_layer_activations[i] == "relu":
                self.feedforward_layers.append(nn.ReLU())
            else:
                raise ValueError(
                    f"Unknown hidden layer activation: {hidden_layer_activations[i]}"
                )

    def forward(self, feature_info: np.ndarray, latent: Tensor) -> Tensor:
        assert (
            feature_info.shape[1] == self.number_of_conditions
        ), f"Feature size mismatch. Expected {self.number_of_conditions}, got {feature_info.shape[1]}"
        assert (
            latent.shape[1] == self.latent_size
        ), f"Latent size mismatch. Expected {self.latent_size}, got {latent.shape[1]}"

        device = torch.device("cuda" if torch.cuda.is_available() else "cpu")

        input = cat((latent, feature_info), dim=1).to(device)
        hidden_layer_input = self.input_layer(input)
        for i in range(len(self.feedforward_layers)):
            if i == 0:
                decoded_input = self.feedforward_layers[i](hidden_layer_input)
            else:
                decoded_input = self.feedforward_layers[i](decoded_input)
        output = self.output(decoded_input)
        return output<|MERGE_RESOLUTION|>--- conflicted
+++ resolved
@@ -27,19 +27,20 @@
         self.number_of_conditions = model_params["number_of_conditions"]
         self.latent_size = model_params["latent_size"]
         self.condition_type = model_params["condition_type"]
-<<<<<<< HEAD
         self.output_size = model_params["output_size"]
-=======
         self.uts_size = model_params["uts_size"]
->>>>>>> 88e059b3
         self.encoder = Encoder(
-            self.mts_size,
-            self.number_of_conditions,
-            self.latent_size,
-            model_params["feedforward_layers"],
-            self.uts_size,
-            model_params["architecture"],
-            model_params["rnn_hidden_state_size"],
+            mts_size=self.mts_size,
+            number_of_conditions=self.number_of_conditions,
+            latent_size=self.latent_size,
+            feedforward_layers=model_params[
+                "feedforward_layers"
+            ],  # TODO: Rename in .yml
+            uts_size=self.uts_size,
+            architecture=model_params["architecture"],  # TODO: Add to .yml files
+            rnn_hidden_state_size=model_params[
+                "rnn_hidden_state_size"
+            ],  # TODO: Make work when not defined
         )
         self.decoder = Decoder(
             self.mts_size,
@@ -124,14 +125,10 @@
         mts_size: int,
         number_of_conditions: int,
         latent_size: int,
-<<<<<<< HEAD
-        hidden_layers: List,
-=======
         feedforward_layers: dict,
         uts_size: int,
         architecture: str,
         rnn_hidden_state_size: int,
->>>>>>> 88e059b3
     ) -> None:
         super(Encoder, self).__init__()
         self.mts_size = mts_size
@@ -241,17 +238,12 @@
             feature_info.shape[1] == self.number_of_conditions
         ), f"Feature size mismatch. Expected {self.number_of_conditions}, got {feature_info.shape[1]}"
 
-<<<<<<< HEAD
         weight = self.input_layer[0].weight
         bias = self.input_layer[0].bias
 
         assert not torch.isnan(weight).any(), "Detected nan weight value"
         assert not torch.isnan(bias).any(), "Detected nan bias value"
 
-        input = cat((mts, feature_info), dim=1)
-        hidden_layer_input = self.input_layer(input)
-        for i in range(len(self.hidden_layers)):
-=======
         input = self.format_input(mts)
 
         if self.architecture == "rnn":
@@ -268,7 +260,6 @@
         )
 
         for i in range(len(self.feedforward_layers)):
->>>>>>> 88e059b3
             if i == 0:
                 encoded_input = self.feedforward_layers[i](feedforward_input)
             else:
