from typing import List, Tuple

import numpy as np
import torch
from torch import Tensor, cat, exp, nn, randn, randn_like

from data.constants import NETWORK_ARCHITECTURES
from src.utils.logging_config import logger


class MTSCVAE(nn.Module):
    """CVAE model based on the paper by Sohn et al. (2015).
    Athough the model proposed by the authors is not trained to reconstruct the input,
    we will train our model to do so.
    The paper performs experiments on image data, we will use MTS data.

    Notation from paper: x - condition; y - output; z - latent

    We train the model to reconstruct y (MTS), given conditions x (Features/Delta values).
    Thus, y can be interpreted as both the output and the input.
    The encoder approximate the distribution of the latent space given the input and the condition q(z|x,y).
    The decoder approximate the distribution of the input given the latent space and the condition p(y|x,z).
    """

    def __init__(self, model_params: dict) -> None:
        super(MTSCVAE, self).__init__()
        self.mts_size = model_params["mts_size"]
        self.input_size_without_conditions = model_params[
            "input_size_without_conditions"
        ]
        self.number_of_conditions = model_params["number_of_conditions"]
        self.latent_size = model_params["latent_size"]
        self.condition_type = model_params["condition_type"]
        self.output_size = model_params["output_size"]
        self.uts_size = model_params["uts_size"]
        self.encoder = Encoder(
<<<<<<< HEAD
            self.mts_size,
            self.number_of_conditions,
            self.latent_size,
            model_params["feedforward_layers"],
            self.uts_size,
            model_params["architecture"],
            model_params["rnn_hidden_state_size"],
            model_params["convolutional_layers"],
            model_params["transformer_args"],
        )
        self.decoder = Decoder(
            self.mts_size,
            self.uts_size,
=======
            mts_size=self.mts_size,
            input_size_without_conditions=self.input_size_without_conditions,
            number_of_conditions=self.number_of_conditions,
            latent_size=self.latent_size,
            feedforward_layers=model_params["feedforward_layers"],
            uts_size=self.uts_size,
            architecture=model_params["architecture"],
            rnn_hidden_state_size=model_params["rnn_hidden_state_size"],
        )
        self.decoder = Decoder(
            self.mts_size,
            self.output_size,
>>>>>>> b73b39ea
            self.number_of_conditions,
            self.latent_size,
            model_params["feedforward_layers"],
            model_params["conv_decoder"],
        )

    def forward(self, input: np.ndarray) -> np.ndarray:
        """
        Reparameterization trick using standard normal distribution to sample from the latent space.
        (Kingma and Welling, 2013) notes that z = location + scale * noise,
        where noise ~ N(0, 1), is a valid reparameterization.
        Sampling from a standard normal distribution is one of several possible reparameterization strategies.
        """

        # First mts_size elements are the MTS, the rest is either feature values or feature deltas
        assert (
            input.shape[1]
            == self.input_size_without_conditions + self.number_of_conditions
        ), f"Input size mismatch. Expected {self.input_size_without_conditions + self.number_of_conditions}, got {input.shape[1]}"

        input_except_conditions: np.ndarray = input[
            :, : self.input_size_without_conditions
        ]
        feature_info: np.ndarray = input[:, self.input_size_without_conditions :]

        assert (
            input_except_conditions.shape[1] == self.input_size_without_conditions
        ), f"Input without condtions size mismatch. Expected {self.input_size_without_conditions}, got {input_except_conditions.shape[1]}"
        assert (
            feature_info.shape[1] == self.number_of_conditions
        ), f"Conditions size mismatch. Expected {self.number_of_conditions}, got {feature_info.shape[1]}"

        # Encoding step
        latent_mean, latent_log_var = self.encoder(
            input_except_conditions, feature_info
        )

        # Reparameterization trick
        latent_vector = self.reparamterization_trick(latent_mean, latent_log_var)

        # Decoding step
        output = self.decoder(feature_info, latent_vector)

        return output, latent_mean, latent_log_var

    def reparamterization_trick(self, mean: Tensor, log_var: Tensor) -> Tensor:
        """Reparameterization trick using standard normal distribution to sample from the latent space."""
        noise = randn_like(mean)
        standard_deviation = exp(0.5 * log_var)
        return mean + standard_deviation * noise

    def generate_mts(self, feature_values: np.ndarray) -> np.ndarray:
        """Generate MTS data given feature values as condition."""
        device = torch.device("cuda" if torch.cuda.is_available() else "cpu")
        tensor_feature_values = torch.tensor(feature_values, dtype=torch.float32).to(
            device
        )
        # Sample latent vector
        latent_vector = randn(feature_values.shape[0], self.latent_size).to(device)
        # Run latent vector through decoder with features as conditions.
        cpu_mts = self.decoder(tensor_feature_values, latent_vector).cpu()
        return cpu_mts.detach().numpy()

    def transform_mts_from_original(
        self, mts: np.ndarray, conditions: np.ndarray
    ) -> np.ndarray:
        """Transform MTS data given feature deltas as condition."""
        device = torch.device("cuda" if torch.cuda.is_available() else "cpu")
        tensor_mts = torch.tensor(mts, dtype=torch.float32).to(device)
        tensor_conditions = torch.tensor(conditions, dtype=torch.float32).to(device)
        latent_mean, latent_log_var = self.encoder(tensor_mts, tensor_conditions)
        latent_vector = self.reparamterization_trick(latent_mean, latent_log_var).to(
            device
        )
        # NOTE: Necessary to move tensor to cpu before converting to numpy
        cpu_mts = self.decoder(tensor_conditions, latent_vector).cpu()
        return cpu_mts.detach().numpy()


class Encoder(nn.Module):

    def __init__(
        self,
        mts_size: int,
        input_size_without_conditions: int,
        number_of_conditions: int,
        latent_size: int,
        feedforward_layers: dict,
        uts_size: int,
        architecture: str,
        rnn_hidden_state_size: int,
        convolutional_layers: list,
        transformer_args: dict,
    ) -> None:
        super(Encoder, self).__init__()
        self.mts_size = mts_size
        self.uts_size = uts_size
        self.num_uts = self.mts_size // self.uts_size
        self.input_size_without_conditions = input_size_without_conditions
        self.number_of_conditions = number_of_conditions
        self.latent_size = latent_size
        self.architecture = architecture
        self.rnn_hidden_state_size = rnn_hidden_state_size
        self.convolutional_layers_list = convolutional_layers
        self.transformer_args = transformer_args
        self.feedforward_layers_list = feedforward_layers
        final_hidden_layer_size = int(feedforward_layers[-1][0])

        self.add_input_layer()
        self.generate_feedforward_layers()

        self.combination_layer_input_size = (
<<<<<<< HEAD
            self.determine_combination_layer_input_size()
=======
            self.input_size_without_conditions + self.number_of_conditions
            if architecture == "feedforward"
            else self.rnn_hidden_state_size + self.number_of_conditions
>>>>>>> b73b39ea
        )

        self.input_condition_combination_layer = nn.Sequential(
            nn.Linear(
                self.combination_layer_input_size, self.feedforward_layers_list[0][0]
            ),
            nn.ReLU(),
        )

        self.mean = nn.Linear(final_hidden_layer_size, self.latent_size)
        self.log_var = nn.Linear(final_hidden_layer_size, self.latent_size)

    def add_input_layer(self):
        """Add specific feature extraction architecture to the input layer of the encoder."""
        if self.architecture == "feedforward":
            # NOTE: Not necessarily what i want. Maybe this can some extra ff layers to increase parameter count?
            # logger.info("Building encoder with linear input layer")
            # self.input_layer = nn.Sequential(
            #     nn.Linear(
            #         self.combination_layer_input_size,
            #         self.feedforward_layers_list[0][0],
            #     ),
            #     nn.ReLU(),
            # )
            pass
        if self.architecture == NETWORK_ARCHITECTURES[1]:
            logger.info("Building encoder with LSTM input layer")
            self.generate_lstm_layer(
                input_size=self.num_uts,
                hidden_size=self.rnn_hidden_state_size,
            )
        if self.architecture == NETWORK_ARCHITECTURES[3]:
            logger.info("Building encoder with CNN input layer")
            self.generate_cnn_layer(conv_layer_list=self.convolutional_layers_list)
        if self.architecture == NETWORK_ARCHITECTURES[4]:
            logger.info("Building encoder with attention input layer")
            self.generate_attention_layer()
        if self.architecture == NETWORK_ARCHITECTURES[5]:
            logger.info("Building encoder with transformer input layer")
            self.generate_transformer_layer(transformer_args=self.transformer_args)

    def determine_combination_layer_input_size(self) -> int:
        """Determine the input size of the combination layer based on the architecture."""
        if self.architecture == NETWORK_ARCHITECTURES[0]:
            return self.mts_size + self.number_of_conditions
        if self.architecture == NETWORK_ARCHITECTURES[1]:
            return self.rnn_hidden_state_size + self.number_of_conditions
        if self.architecture == NETWORK_ARCHITECTURES[3]:
            conv_output_length = self.calc_conv_out_len(self.convolutional_layers_list)
            # conv_output_channels = self.convolutional_layers_list[-1][1]
            conv_output_size = (
                conv_output_length  # NOTE Testing mean pooling across channels
            )
            # conv_output_size = conv_output_length * conv_output_channels
            return conv_output_size + self.number_of_conditions
        if self.architecture == NETWORK_ARCHITECTURES[4]:
            raise NotImplementedError("Attention layer is not implemented yet")
        if self.architecture == NETWORK_ARCHITECTURES[5]:
            # FIXME: This seems to be the formula, but i am not sure why we multiply by 3 and divide by 4
            transformer_encoder_output_length = (
                self.transformer_args["dim_feedforward"]
                * 3
                * self.transformer_args["dim_model"]
                // 4
            )
            return transformer_encoder_output_length + self.number_of_conditions

    def generate_lstm_layer(self, input_size: int, hidden_size: int) -> None:
        self.input_layer = nn.LSTM(
            input_size=input_size, hidden_size=hidden_size, batch_first=True
        )

    def generate_cnn_layer(self, conv_layer_list: list):
        """Generate CNN layer based on the given list of convolutional layers.
        Based on the temporal convolutional network (TCN) paper by Bai et al. (2018).
        The paper proposes a CNN with causal dilated convolutions.
        This helps to capture long-term dependencies in the time series.
        """
        self.input_layer = nn.Sequential()
        # TODO: Consider pooling
        for i in range(len(conv_layer_list)):
            in_channels = conv_layer_list[i][0]
            out_channels = conv_layer_list[i][1]
            kernel_size = conv_layer_list[i][2]
            stride = conv_layer_list[i][3]
            padding = kernel_size - 1  # For causal convolutions
            dilation = 2**i  # For dilated convolutions
            self.input_layer.append(
                nn.Conv1d(
                    in_channels=in_channels,
                    out_channels=out_channels,
                    kernel_size=kernel_size,
                    stride=stride,
                    padding=padding,
                    dilation=dilation,
                )
            )
            self.input_layer.append(nn.ReLU())
            # self.input_layer.append(nn.LeakyReLU(negative_slope=0.01))

    def generate_attention_layer(self) -> None:
        pass

    def generate_transformer_layer(self, transformer_args: dict) -> None:
        """
        Generate attention layer based on the given transformer arguments.
        Using the transformer encoder layer from PyTorch, which is based on the paper by Vaswani et al. (2017).
        The transformer encoder layer is a multi-head self-attention layer with a feedforward network.
        The transformer encoder is a stack of N layers.
        """
        self.transformer_layer = nn.TransformerEncoderLayer(
            d_model=transformer_args["dim_model"],
            nhead=transformer_args["num_heads"],
            dim_feedforward=transformer_args["dim_feedforward"],
            dropout=transformer_args["dropout_rate"],
            activation=transformer_args["activation"],
            batch_first=True,
        )
        self.input_layer = nn.TransformerEncoder(
            self.transformer_layer, num_layers=transformer_args["num_layers"]
        )
        self.embedding_layer = nn.Linear(
            self.num_uts, self.transformer_args["dim_model"]
        )

    def generate_feedforward_layers(self):
        layer_sizes = np.asarray(self.feedforward_layers_list)[:, 0].astype(int)
        layer_activations = np.asarray(self.feedforward_layers_list)[:, 1]
        logger.info(
            f"Building encoder with hidden layer sizes: {layer_sizes}; and activations: {layer_activations}"
        )

        self.feedforward_layers = nn.ModuleList()
        for i in range(len(layer_sizes) - 1):
            self.feedforward_layers.append(
                nn.Linear(
                    layer_sizes[i],
                    layer_sizes[i + 1],
                )
            )
            if layer_activations[i] == "relu":
                self.feedforward_layers.append(nn.ReLU())
            else:
                raise ValueError(
                    f"Unknown hidden layer activation: {layer_activations[i]}"
                )

    def calc_conv_out_len(self, conv_layer_list: list) -> int:
        """
        Calculate the output length of the convolutional layer.
        Using the formula: L_out = floor([(L_in + 2*padding - dilation*[kernel_size -1] - 1) / stride] + 1)
        The formula is applied iteratively through all layers to find the final output length.
        The formula is taken from torch Conv1d documentation:
        https://pytorch.org/docs/stable/generated/torch.nn.Conv1d.html#torch.nn.Conv1d
        """
        kernel_size = conv_layer_list[0][2]  # Constant for all layers
        stride = conv_layer_list[0][3]  # Constant for all layers
        padding = kernel_size - 1  # For causal convolutions

        length = self.uts_size
        for i in range(len(conv_layer_list)):
            dilation = 2**i
            length = (
                (length + (2 * padding) - (dilation * (kernel_size - 1)) - 1) / stride
            ) + 1
            length = np.floor(length).astype(int)
        return length

    def format_input(self, input: np.ndarray) -> Tensor:
        if self.architecture == NETWORK_ARCHITECTURES[0]:
            return input
        if self.architecture == NETWORK_ARCHITECTURES[1]:
            # Reshape input to (batch_size, seq_len, input_size)
            return input.reshape(input.shape[0], self.uts_size, self.num_uts)
        if self.architecture == NETWORK_ARCHITECTURES[3]:
            # Reshape input to (batch_size, num_channels (uts), input_size)
            return input.reshape(input.shape[0], self.num_uts, self.uts_size)
        if self.architecture == NETWORK_ARCHITECTURES[5]:
            # Reshape input to (batch_size, seq_len, input_size)
            return input.reshape(input.shape[0], self.uts_size, self.num_uts)

    def positional_encoding(self) -> Tensor:
        """
        Add positional encoding to the input.
        The positional encoding is added to the input layer to give the model a sense of order.
        The positional encoding is based on the paper by Vaswani et al. (2017).
        The positional encoding is added to the input layer to give the model a sense of order.
        """
        device = torch.device("cuda" if torch.cuda.is_available() else "cpu")
        dim_model = self.transformer_args["dim_model"]
        max_len = self.uts_size
        positional_encoding_matrix = torch.zeros(max_len, dim_model).to(device)
        position = torch.arange(0, max_len, dtype=torch.float).unsqueeze(1).to(device)
        div_term = torch.exp(
            torch.arange(0, dim_model, 2).float() * -(np.log(10000.0) / dim_model)
        ).to(device)
        positional_encoding_matrix[:, 0::2] = torch.sin(position * div_term)
        positional_encoding_matrix[:, 1::2] = torch.cos(position * div_term)
        positional_encoding_matrix = positional_encoding_matrix.unsqueeze(0)
        return positional_encoding_matrix

    def forward(
        self, input_without_conditions: np.ndarray, feature_info: np.ndarray
    ) -> Tuple[Tensor, Tensor]:
        """Encoder in VAE from (Kingma and Welling, 2013) return the mean and the log of the variance."""

        assert (
            input_without_conditions.shape[1] == self.input_size_without_conditions
        ), f"MTS size mismatch. Expected {self.input_size_without_conditions}, got {input_without_conditions.shape[1]}"
        assert (
            feature_info.shape[1] == self.number_of_conditions
        ), f"Feature size mismatch. Expected {self.number_of_conditions}, got {feature_info.shape[1]}"

        input = self.format_input(input_without_conditions)

        if self.architecture == NETWORK_ARCHITECTURES[1]:
            lstm_out, _ = self.input_layer(input)
            lstm_out_final_hidden_state = lstm_out[:, -1, :]
            combination_layer_input = cat(
                (lstm_out_final_hidden_state, feature_info), dim=1
            )
<<<<<<< HEAD
        if self.architecture == NETWORK_ARCHITECTURES[3]:
            conv_out = self.input_layer(input)
            conv_out_flattened = conv_out.mean(
                dim=1
            )  # NOTE Testing mean pooling across channels
            # conv_out_flattened = conv_out.view(
            #     conv_out.shape[0], conv_out.shape[1] * conv_out.shape[2]
            # )
            combination_layer_input = cat((conv_out_flattened, feature_info), dim=1)
        if self.architecture == NETWORK_ARCHITECTURES[5]:
            input_embedding = self.embedding_layer(input)
            positional_encoded_input_embedding = (
                input_embedding + self.positional_encoding()
            )
            transformer_out = self.input_layer(positional_encoded_input_embedding)
            transformer_out_flattened = transformer_out.view(
                transformer_out.shape[0],
                transformer_out.shape[1] * transformer_out.shape[2],
            )
            combination_layer_input = cat(
                (transformer_out_flattened, feature_info), dim=1
            )
        if self.architecture == NETWORK_ARCHITECTURES[0]:
            combination_layer_input = cat((mts, feature_info), dim=1)
=======
        if self.architecture == "feedforward":
            combination_layer_input = cat(
                (input_without_conditions, feature_info), dim=1
            )
>>>>>>> b73b39ea

        feedforward_input = self.input_condition_combination_layer(
            combination_layer_input
        )

        for i in range(len(self.feedforward_layers)):
            if i == 0:
                encoded_input = self.feedforward_layers[i](feedforward_input)
            else:
                encoded_input = self.feedforward_layers[i](encoded_input)
<<<<<<< HEAD
        # NOTE: Add layer normalization to allow for more informative latent space
        normalized_encoded_input = nn.LayerNorm(encoded_input.shape[1]).to(
            encoded_input.device
        )(encoded_input)
        latent_mean: Tensor = self.mean(normalized_encoded_input)
        latent_log_var: Tensor = self.log_var(normalized_encoded_input)
=======
        latent_mean: Tensor = self.mean(encoded_input)
        latent_log_var: Tensor = self.log_var(encoded_input)
>>>>>>> b73b39ea

        return latent_mean, latent_log_var


class Decoder(nn.Module):

    def __init__(
        self,
        mts_size: int,
<<<<<<< HEAD
        uts_size: int,
=======
        output_size: int,
>>>>>>> b73b39ea
        number_of_conditions: int,
        latent_size: int,
        feedforward_layers: dict,
        conv_decoder_args: dict,
    ) -> None:
        super(Decoder, self).__init__()
        self.latent_size = latent_size
        self.number_of_conditions = number_of_conditions
        self.mts_size = mts_size
        self.uts_size = uts_size
        self.num_uts = self.mts_size // self.uts_size
        self.input_size = latent_size + number_of_conditions
        final_hidden_layer_size = int(feedforward_layers[0][0])

<<<<<<< HEAD
        self.use_conv_decoder = conv_decoder_args["use_conv_decoder"]
        if self.use_conv_decoder:
            logger.info("Building decoder with convolutional layers")
            self.generate_conv_decoder_layers(conv_dec_args=conv_decoder_args)
        else:
            logger.info("Building decoder with feedforward layers")
            self.input_layer = nn.Sequential(
                nn.Linear(self.input_size, feedforward_layers[-1][0]), nn.ReLU()
            )
            self.generate_feedforward_layers(feedforward_layers)
            self.output: Tensor = nn.Linear(final_hidden_layer_size, mts_size)
=======
        self.input_layer = nn.Sequential(
            nn.Linear(self.input_size, feedforward_layers[-1][0]), nn.ReLU()
        )

        self.generate_feedforward_layers(feedforward_layers)

        self.output: Tensor = nn.Linear(final_hidden_layer_size, output_size)
>>>>>>> b73b39ea

    def generate_feedforward_layers(self, feedforward_layers: dict):
        reversed_feedforward_layers = feedforward_layers[::-1]
        hidden_layer_sizes = np.asarray(reversed_feedforward_layers)[:, 0].astype(int)
        hidden_layer_activations = np.asarray(reversed_feedforward_layers)[:, 1]
        logger.info(
            f"Building decoder with hidden layer sizes: {hidden_layer_sizes};and activations: {hidden_layer_activations}"
        )

        self.feedforward_layers = nn.ModuleList()
        for i in range(len(hidden_layer_sizes) - 1):
            self.feedforward_layers.append(
                nn.Linear(
                    hidden_layer_sizes[i],
                    hidden_layer_sizes[i + 1],
                )
            )
            if hidden_layer_activations[i] == "relu":
                self.feedforward_layers.append(nn.ReLU())
            else:
                raise ValueError(
                    f"Unknown hidden layer activation: {hidden_layer_activations[i]}"
                )

    def get_connecting_layer_size(self, conv_transpose_layer_list: list) -> int:
        """
        Calculate input size of conv_transpose layer based on the desired output size of the decoder.
        Based on the following formula:
        https://pytorch.org/docs/stable/generated/torch.nn.ConvTranspose1d.html
        To find the initial input size L_in given a desired ouput size L_out, we rearrange the formula to find the input size.
        Thus the formula is the same as for the normal convolution, only swithching L_in and L_out.
        """
        kernel_size = conv_transpose_layer_list[0][2]
        padding = kernel_size - 1  # For causal convolutions
        dilation = 1
        stride = conv_transpose_layer_list[0][3]

        # length = self.uts_size
        # for i in range(len(conv_transpose_layer_list)):
        #     length = (
        #         stride * (length - 1) - 2 * padding + dilation * (kernel_size - 1) + 1
        #     )
        # length = np.floor(length).astype(int)
        length = self.uts_size
        for i in range(len(conv_transpose_layer_list)):
            length = (
                (length + (2 * padding) - (dilation * (kernel_size - 1)) - 1) / stride
            ) + 1
            length = np.floor(length).astype(int)
        self.init_channel_size = conv_transpose_layer_list[0][0]
        return length * self.init_channel_size

    def generate_conv_decoder_layers(self, conv_dec_args: list):
        self.feedforward_layers = nn.Sequential()
        feedforward_list = conv_dec_args["feedforward_layers"]
        input_size = self.input_size
        for i in range(len(feedforward_list)):
            self.feedforward_layers.append(
                nn.Linear(input_size, feedforward_list[i][0])
            )
            self.feedforward_layers.append(nn.LeakyReLU(negative_slope=0.01))
            input_size = feedforward_list[i][0]
        # NOTE: Feedforward network need a final output size that results in L_out = 192.
        conv_transpose_list = conv_dec_args["conv_transpose_layers"]
        connecting_layer_size = self.get_connecting_layer_size(conv_transpose_list)
        self.feedforward_layers.append(nn.Linear(input_size, connecting_layer_size))
        self.feedforward_layers.append(nn.LeakyReLU(negative_slope=0.01))
        self.conv_transpose_layers = nn.Sequential()
        for i in range(len(conv_transpose_list)):
            in_channels = conv_transpose_list[i][0]
            out_channels = conv_transpose_list[i][1]
            kernel_size = conv_transpose_list[i][2]
            stride = conv_transpose_list[i][3]
            padding = kernel_size - 1
            self.conv_transpose_layers.append(
                nn.ConvTranspose1d(
                    in_channels=in_channels,
                    out_channels=out_channels,
                    kernel_size=kernel_size,
                    stride=stride,
                    padding=padding,
                )
            )
            self.conv_transpose_layers.append(nn.LeakyReLU(negative_slope=0.01))

    def forward(self, feature_info: np.ndarray, latent: Tensor) -> Tensor:
        assert (
            feature_info.shape[1] == self.number_of_conditions
        ), f"Feature size mismatch. Expected {self.number_of_conditions}, got {feature_info.shape[1]}"
        assert (
            latent.shape[1] == self.latent_size
        ), f"Latent size mismatch. Expected {self.latent_size}, got {latent.shape[1]}"

        device = torch.device("cuda" if torch.cuda.is_available() else "cpu")

        input = cat((latent, feature_info), dim=1).to(device)

        if self.use_conv_decoder:
            feedforward_output = self.feedforward_layers(input)
            conv_transpose_input = feedforward_output.reshape(
                feedforward_output.shape[0], self.init_channel_size, -1
            )
            conv_transpose_output = self.conv_transpose_layers(conv_transpose_input)
            output = conv_transpose_output.reshape(feedforward_output.shape[0], -1)
        else:
            hidden_layer_input = self.input_layer(input)
            for i in range(len(self.feedforward_layers)):
                if i == 0:
                    decoded_input = self.feedforward_layers[i](hidden_layer_input)
                else:
                    decoded_input = self.feedforward_layers[i](decoded_input)
            output = self.output(decoded_input)
        return output<|MERGE_RESOLUTION|>--- conflicted
+++ resolved
@@ -34,21 +34,6 @@
         self.output_size = model_params["output_size"]
         self.uts_size = model_params["uts_size"]
         self.encoder = Encoder(
-<<<<<<< HEAD
-            self.mts_size,
-            self.number_of_conditions,
-            self.latent_size,
-            model_params["feedforward_layers"],
-            self.uts_size,
-            model_params["architecture"],
-            model_params["rnn_hidden_state_size"],
-            model_params["convolutional_layers"],
-            model_params["transformer_args"],
-        )
-        self.decoder = Decoder(
-            self.mts_size,
-            self.uts_size,
-=======
             mts_size=self.mts_size,
             input_size_without_conditions=self.input_size_without_conditions,
             number_of_conditions=self.number_of_conditions,
@@ -57,11 +42,13 @@
             uts_size=self.uts_size,
             architecture=model_params["architecture"],
             rnn_hidden_state_size=model_params["rnn_hidden_state_size"],
+            convolutional_layers=model_params["convolutional_layers"],
+            transformer_args=model_params["transformer_args"],
         )
         self.decoder = Decoder(
             self.mts_size,
+            self.uts_size,
             self.output_size,
->>>>>>> b73b39ea
             self.number_of_conditions,
             self.latent_size,
             model_params["feedforward_layers"],
@@ -174,13 +161,7 @@
         self.generate_feedforward_layers()
 
         self.combination_layer_input_size = (
-<<<<<<< HEAD
             self.determine_combination_layer_input_size()
-=======
-            self.input_size_without_conditions + self.number_of_conditions
-            if architecture == "feedforward"
-            else self.rnn_hidden_state_size + self.number_of_conditions
->>>>>>> b73b39ea
         )
 
         self.input_condition_combination_layer = nn.Sequential(
@@ -402,7 +383,6 @@
             combination_layer_input = cat(
                 (lstm_out_final_hidden_state, feature_info), dim=1
             )
-<<<<<<< HEAD
         if self.architecture == NETWORK_ARCHITECTURES[3]:
             conv_out = self.input_layer(input)
             conv_out_flattened = conv_out.mean(
@@ -426,13 +406,9 @@
                 (transformer_out_flattened, feature_info), dim=1
             )
         if self.architecture == NETWORK_ARCHITECTURES[0]:
-            combination_layer_input = cat((mts, feature_info), dim=1)
-=======
-        if self.architecture == "feedforward":
             combination_layer_input = cat(
                 (input_without_conditions, feature_info), dim=1
             )
->>>>>>> b73b39ea
 
         feedforward_input = self.input_condition_combination_layer(
             combination_layer_input
@@ -443,17 +419,12 @@
                 encoded_input = self.feedforward_layers[i](feedforward_input)
             else:
                 encoded_input = self.feedforward_layers[i](encoded_input)
-<<<<<<< HEAD
         # NOTE: Add layer normalization to allow for more informative latent space
         normalized_encoded_input = nn.LayerNorm(encoded_input.shape[1]).to(
             encoded_input.device
         )(encoded_input)
         latent_mean: Tensor = self.mean(normalized_encoded_input)
         latent_log_var: Tensor = self.log_var(normalized_encoded_input)
-=======
-        latent_mean: Tensor = self.mean(encoded_input)
-        latent_log_var: Tensor = self.log_var(encoded_input)
->>>>>>> b73b39ea
 
         return latent_mean, latent_log_var
 
@@ -463,11 +434,8 @@
     def __init__(
         self,
         mts_size: int,
-<<<<<<< HEAD
         uts_size: int,
-=======
         output_size: int,
->>>>>>> b73b39ea
         number_of_conditions: int,
         latent_size: int,
         feedforward_layers: dict,
@@ -482,7 +450,6 @@
         self.input_size = latent_size + number_of_conditions
         final_hidden_layer_size = int(feedforward_layers[0][0])
 
-<<<<<<< HEAD
         self.use_conv_decoder = conv_decoder_args["use_conv_decoder"]
         if self.use_conv_decoder:
             logger.info("Building decoder with convolutional layers")
@@ -493,16 +460,7 @@
                 nn.Linear(self.input_size, feedforward_layers[-1][0]), nn.ReLU()
             )
             self.generate_feedforward_layers(feedforward_layers)
-            self.output: Tensor = nn.Linear(final_hidden_layer_size, mts_size)
-=======
-        self.input_layer = nn.Sequential(
-            nn.Linear(self.input_size, feedforward_layers[-1][0]), nn.ReLU()
-        )
-
-        self.generate_feedforward_layers(feedforward_layers)
-
-        self.output: Tensor = nn.Linear(final_hidden_layer_size, output_size)
->>>>>>> b73b39ea
+            self.output: Tensor = nn.Linear(final_hidden_layer_size, output_size)
 
     def generate_feedforward_layers(self, feedforward_layers: dict):
         reversed_feedforward_layers = feedforward_layers[::-1]
