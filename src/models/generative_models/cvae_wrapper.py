import copy
from typing import List, Tuple

import numpy as np
import torch
from torch.utils.data import DataLoader, TensorDataset
from tqdm import tqdm

from src.models.feature_transformation_model import FeatureTransformationModel
from src.models.generative_models.cvae import MTSCVAE
from src.plots.plot_training_and_validation_loss import (
    plot_detailed_training_loss, plot_training_and_validation_loss)
from src.utils.logging_config import logger


class CVAEWrapper(FeatureTransformationModel):
    def __init__(self, model: MTSCVAE, training_params: dict):
        self.model = model
        self.learning_rate = training_params["learning_rate"]
        self.batch_size = training_params["batch_size"]
        self.num_epochs = training_params["num_epochs"]
        self.early_stopping_patience = training_params["early_stopping_patience"]

    def loss_function(self, input, output, mean, log_var):
        kl_divergence = self.KL_divergence(mean, log_var)
        reconstruction_loss = self.reconstruction_loss(input, output)
        return kl_divergence + reconstruction_loss

    def KL_divergence(self, mean, log_var):
        """Based on (Kingma and Welling, 2013) Appendix B"""
        return -0.5 * torch.sum(1 + log_var - mean**2 - torch.exp(log_var))

    def reconstruction_loss(self, input, output):
        return torch.mean((input - output) ** 2)

    def train(
        self,
        X_train: np.ndarray,
        y_train: np.ndarray,
        X_val: np.ndarray,
        y_val: np.ndarray,
        plot_loss=False,
        model_name="",
    ) -> Tuple[List[float], List[float]]:
        device = torch.device("cuda" if torch.cuda.is_available() else "cpu")
        logger.info(f"Training model with device: {device}")
        self.model.to(device)

        loss_function = self.loss_function
        optimizer = torch.optim.Adam(self.model.parameters(), lr=self.learning_rate)

        X_train_tensor = torch.tensor(X_train, dtype=torch.float32).to(device)
        y_train_tensor = torch.tensor(y_train, dtype=torch.float32).to(device)
        X_validation_tensor = torch.tensor(X_val, dtype=torch.float32).to(device)
        y_validation_tensor = torch.tensor(y_val, dtype=torch.float32).to(device)

        train_dataset = TensorDataset(X_train_tensor, y_train_tensor)
        train_dataloader = DataLoader(
            train_dataset, batch_size=self.batch_size, shuffle=True
        )
        validation_dataset = TensorDataset(X_validation_tensor, y_validation_tensor)
        validation_dataloader = DataLoader(
            validation_dataset, batch_size=self.batch_size, shuffle=False
        )

        train_loss_history = []
        train_loss_history_kl_divergence = []
        train_loss_history_reconstruction = []
        validation_loss_history = []

        best_validation_loss = float("inf")
        best_model_weigths = copy.deepcopy(self.model.state_dict())

<<<<<<< HEAD
        logger.info(
            f"Number of model parameters: {sum(p.numel() for p in self.model.parameters())}"
        )

=======
        patience_counter = 0
>>>>>>> b73b39ea
        for epoch in tqdm(range(self.num_epochs)):
            self.model.train()
            running_loss = 0.0
            running_loss_kl_divergence = 0
            running_loss_reconstruction = 0

            for inputs, targets in train_dataloader:
                optimizer.zero_grad()
                outputs, latent_means, latent_logvars = self.model(inputs)

                loss = loss_function(outputs, targets, latent_means, latent_logvars)
                loss_kl_divergence = self.KL_divergence(latent_means, latent_logvars)
                loss_reconstruction = self.reconstruction_loss(
                    input=outputs, output=targets
                )
                loss.backward()

                optimizer.step()
                running_loss += loss.item() * inputs.size(0)
                running_loss_kl_divergence += loss_kl_divergence.item() * inputs.size(0)
                running_loss_reconstruction += loss_reconstruction.item() * inputs.size(
                    0
                )

            epoch_loss = running_loss / len(train_dataloader.dataset)
            epoch_loss_kl_divergence = running_loss_kl_divergence / len(
                train_dataloader.dataset
            )
            epoch_loss_reconstruction = running_loss_reconstruction / len(
                train_dataloader.dataset
            )
            train_loss_history.append(epoch_loss)
            train_loss_history_kl_divergence.append(epoch_loss_kl_divergence)
            train_loss_history_reconstruction.append(epoch_loss_reconstruction)

            assert not np.isnan(
                train_loss_history
            ).any(), "Loss history contains nan. This can indicate exploding or vanishing gradients. Control the outputs of your loss functions. Adjust learning rate"
            # NOTE: Evaluates reconstruction
            self.model.eval()
            running_val_loss = 0.0
            with torch.no_grad():
                for inputs, targets in validation_dataloader:
                    outputs, latent_means, latent_logvars = self.model(inputs)
                    loss = loss_function(outputs, targets, latent_means, latent_logvars)
                    running_val_loss += loss.item() * inputs.size(0)

            val_epoch_loss = running_val_loss / len(validation_dataloader.dataset)
            validation_loss_history.append(val_epoch_loss)

            # Early stopping logic
            # The model has improved
            if val_epoch_loss < best_validation_loss:
                best_validation_loss = val_epoch_loss
                best_model_weigths = copy.deepcopy(self.model.state_dict())
                patience_counter = 0
            # The model is not improving
            else:
                patience_counter += 1
                if patience_counter >= self.early_stopping_patience:
                    logger.info(f"Early stopping at epoch {epoch}")
                    break

        self.model.load_state_dict(best_model_weigths)

        if plot_loss:
            plot_training_and_validation_loss(
                training_loss=train_loss_history,
                validation_loss=validation_loss_history,
                model_name=model_name,
            )
            plot_detailed_training_loss(
                training_loss=train_loss_history,
                training_loss_kl_divergence=train_loss_history_kl_divergence,
                train_loss_reconstruction=train_loss_history_reconstruction,
                model_name=model_name,
            )

        return train_loss_history, validation_loss_history

    def infer(
        self,
        X,
    ) -> np.ndarray:
        # If the model is feature based, it takes the features as conditions and in inference,
        # samples the distribution, with feature conditions. To generate mts
        if self.model.condition_type == "feature":
            input_features = X[:, self.model.input_size_without_conditions :]
            # Run generate_mts for each row in X
            generated_mts: np.ndarray = self.model.generate_mts(input_features)
        # Other models take the entire MTS and conditions to generate new MTS
        else:
            input_without_conditions: np.ndarray = X[
                :, : self.model.input_size_without_conditions
            ]
            input_conditions: np.ndarray = X[
                :, self.model.input_size_without_conditions :
            ]
            generated_mts: np.ndarray = self.model.transform_mts_from_original(
                input_without_conditions, input_conditions
            )

        return generated_mts


def create_ohe_conditioned_dataset_for_training(
    mts_array: np.ndarray,
    transformation_indices: np.ndarray,
    number_of_uts_in_mts: int,
) -> Tuple[np.ndarray, np.ndarray]:
    """
    Takes the entire MTS dataset with features and based on the condition type and creates X with conditions
    for either target features (with mask) or delta values to target features. This function is specialized for
    training. For each UTS it creates a mask and training entry
    """
    X_mts = mts_array[transformation_indices[:, 0]]
    y_mts = mts_array[transformation_indices[:, 1]]

    X = []
    y = []
    for mts_index, _ in enumerate(X_mts):
        original_mts = X_mts[mts_index]
        target_mts = y_mts[mts_index].flatten()
        for uts_index in range(0, number_of_uts_in_mts):
            activated_uts = original_mts[uts_index]
            conditions = [0] * number_of_uts_in_mts
            conditions[uts_index] = 1
            X.append(np.concatenate((activated_uts, conditions)))
            y.append(target_mts)
    return np.array(X), np.array(y)


def create_ohe_conditioned_dataset_for_inference(
    mts_array: np.ndarray,
    transformation_indices: np.ndarray,
    number_of_uts_in_mts: int,
) -> Tuple[np.ndarray, np.ndarray]:
    """
    Takes the entire MTS dataset with features and based on the condition type and creates X with conditions
    for either target features (with mask) or delta values to target features. This function is specialized for
    training. For each UTS it creates a mask and training entry
    """
    X_mts = mts_array[transformation_indices[:, 0]]
    y_mts = mts_array[transformation_indices[:, 1]]

    X = []
    y = []
    for mts_index, _ in enumerate(X_mts):
        target_mts = y_mts[mts_index].flatten()
        uts_index = np.random.choice(range(0, number_of_uts_in_mts))
        activated_uts = y_mts[mts_index][uts_index]
        conditions = [0] * number_of_uts_in_mts
        conditions[uts_index] = 1
        X.append(np.concatenate((activated_uts, conditions)))
        y.append(target_mts)
    return np.array(X), np.array(y)


def create_conditioned_dataset_for_training(
    mts_array: np.ndarray,
    mts_features: np.ndarray,
    condition_type: str,
    transformation_indices: np.ndarray,
    number_of_uts_in_mts: int,
    number_of_features_in_mts: int,
) -> Tuple[np.ndarray, np.ndarray]:
    """
    Takes the entire MTS dataset with features and based on the condition type and creates X with conditions
    for either target features (with mask) or delta values to target features. This function is specialized for
    training. For each UTS it creates a mask and training entry
    """
    X_features = mts_features[transformation_indices[:, 0]]
    y_features = mts_features[transformation_indices[:, 1]]

    X_mts = mts_array[transformation_indices[:, 0]]
    y_mts = mts_array[transformation_indices[:, 1]]

    X = []
    y = []
    for mts_index, _ in enumerate(X_mts):
        original_mts = X_mts[mts_index].flatten()
        target_mts = y_mts[mts_index].flatten()
        original_features_for_X = X_features[mts_index]
        target_features_for_X = y_features[mts_index]
        for uts_index in range(0, number_of_uts_in_mts):
            start_index = uts_index * number_of_features_in_mts
            end_index = start_index + number_of_features_in_mts
            conditions = [0] * len(target_features_for_X)
            if condition_type == "feature_delta":
                conditions[start_index:end_index] = (
                    target_features_for_X[start_index:end_index]
                    - original_features_for_X[start_index:end_index]
                )
            elif condition_type == "feature":
                conditions[start_index:end_index] = target_features_for_X[
                    start_index:end_index
                ]
            if condition_type == "only_conditions":
                X.append(conditions)
            else:
                X.append(np.concatenate((original_mts, conditions)))
            y.append(target_mts)
    return np.array(X), np.array(y)


def create_conditioned_dataset_for_inference(
    mts_array: np.ndarray,
    mts_features: np.ndarray,
    condition_type: str,
    transformation_indices: np.ndarray,
    number_of_uts_in_mts: int,
    number_of_features_in_mts: int,
) -> Tuple[np.ndarray, np.ndarray]:
    """
    Takes the entire MTS dataset with features and based on the condition type and creates X with conditions
    for either target features (with mask) or delta values to target features. This function is specialized for
    inference, which means instead of creating a mask for each uts, it picks one uts per MTS, to avoid
    expanding the size of y for test.
    """
    X_features = mts_features[transformation_indices[:, 0]]
    y_features = mts_features[transformation_indices[:, 1]]

    X_mts = mts_array[transformation_indices[:, 0]]
    y_mts = mts_array[transformation_indices[:, 1]]

    X = []
    y = []
    for mts_index, _ in enumerate(X_mts):
        original_mts = X_mts[mts_index].flatten()
        target_mts = y_mts[mts_index].flatten()
        original_features_for_X = X_features[mts_index]
        target_features_for_X = y_features[mts_index]
        uts_index = np.random.choice(range(0, number_of_uts_in_mts))
        start_index = uts_index * number_of_features_in_mts
        end_index = start_index + number_of_features_in_mts
        conditions = [0] * len(target_features_for_X)
        if condition_type == "feature_delta":
            conditions[start_index:end_index] = (
                target_features_for_X[start_index:end_index]
                - original_features_for_X[start_index:end_index]
            )
        elif condition_type == "feature":
            conditions[start_index:end_index] = target_features_for_X[
                start_index:end_index
            ]
        if condition_type == "only_conditions":
            X.append(conditions)
        else:
            X.append(np.concatenate((original_mts, conditions)))
        y.append(target_mts)
    return np.array(X), np.array(y)<|MERGE_RESOLUTION|>--- conflicted
+++ resolved
@@ -9,7 +9,9 @@
 from src.models.feature_transformation_model import FeatureTransformationModel
 from src.models.generative_models.cvae import MTSCVAE
 from src.plots.plot_training_and_validation_loss import (
-    plot_detailed_training_loss, plot_training_and_validation_loss)
+    plot_detailed_training_loss,
+    plot_training_and_validation_loss,
+)
 from src.utils.logging_config import logger
 
 
@@ -71,14 +73,11 @@
         best_validation_loss = float("inf")
         best_model_weigths = copy.deepcopy(self.model.state_dict())
 
-<<<<<<< HEAD
         logger.info(
             f"Number of model parameters: {sum(p.numel() for p in self.model.parameters())}"
         )
 
-=======
         patience_counter = 0
->>>>>>> b73b39ea
         for epoch in tqdm(range(self.num_epochs)):
             self.model.train()
             running_loss = 0.0
