--- conflicted
+++ resolved
@@ -96,12 +96,7 @@
     )
 
     median_mse = np.median(total_mse_for_each_mts)
-<<<<<<< HEAD
-    median_mts_index = np.where(total_mse_for_each_mts == median_mse)[0][0]
-    logger.info(f"Median genereated mts index: {median_mts_index}")
-=======
     median_mts_index = np.argmin(np.abs(total_mse_for_each_mts - median_mse))
->>>>>>> 1ced5d82
 
     ts_plot_of_median_generated_mts = plot_time_series_for_all_uts(
         original_mts=original_mts[median_mts_index],
